import json
from typing import Optional, List
from pydantic import Field, PositiveInt 

import time
from ..core.logging import logger
from ..core.module import BaseModule
# from ..core.base_config import Parameter
from ..core.message import Message, MessageType
from ..models.base_model import BaseLLM
from ..agents.agent import Agent
from ..agents.task_planner import TaskPlanner
from ..agents.agent_generator import AgentGenerator
from ..agents.workflow_reviewer import WorkFlowReviewer
from ..actions.task_planning import TaskPlanningOutput
from ..actions.agent_generation import AgentGenerationOutput
from ..workflow.workflow_graph import WorkFlowGraph, WorkFlowNode, WorkFlowEdge
<<<<<<< HEAD
from ..tools.tool import Tool

=======
>>>>>>> 70a06cd0
class WorkFlowGenerator(BaseModule):
    """
    Automated workflow generation system based on high-level goals.
    
    The WorkFlowGenerator is responsible for creating complete workflow graphs
    from high-level goals or task descriptions. It breaks down the goal into
    subtasks, creates the necessary dependency connections between tasks,
    and assigns or generates appropriate agents for each task.
    
    Attributes:
        llm: Language model used for generation and planning
        task_planner: Component responsible for breaking down goals into subtasks
        agent_generator: Component responsible for agent assignment or creation
        workflow_reviewer: Component for reviewing and improving workflows
        num_turns: Number of refinement iterations for the workflow
    """
    llm: Optional[BaseLLM] = None
    task_planner: Optional[TaskPlanner] = Field(default=None, description="Responsible for breaking down the high-level task into manageable sub-tasks.")
    agent_generator: Optional[AgentGenerator] = Field(default=None, description="Assigns or generates the appropriate agent(s) to handle each sub-task.")
    workflow_reviewer: Optional[WorkFlowReviewer] = Field(default=None, description="Provides feedback and reflections to improve the generated workflow.")
    num_turns: Optional[PositiveInt] = Field(default=0, description="Specifies the number of refinement iterations for the generated workflow.")
<<<<<<< HEAD
    tools: Optional[List[Tool]] = Field(default=None, description="A list of tools that can be used in the workflow.")

    def init_module(self):
        if self.tools is not None:
            self.get_tool_info()
        else:
            self.tool_info = {}

=======
    def init_module(self):
>>>>>>> 70a06cd0
        if self.task_planner is None:
            if self.llm is None:
                raise ValueError("Must provide `llm` when `task_planner` is None")
            self.task_planner = TaskPlanner(llm=self.llm)
        
        if self.agent_generator is None:
            if self.llm is None:
                raise ValueError("Must provide `llm` when `agent_generator` is None")
            self.agent_generator = AgentGenerator(llm=self.llm, tool_info=self.tool_info)
        
        # TODO add WorkFlowReviewer
        # if self.workflow_reviewer is None:
        #     if self.llm is None:
        #         raise ValueError(f"Must provide `llm` when `workflow_reviewer` is None")
        #     self.workflow_reviewer = WorkFlowReviewer(llm=self.llm)

<<<<<<< HEAD
    def get_tool_info(self):
        self.tool_info =[
            {
                tool.name: [
                    s["function"]["description"] for s in tool.get_tool_schemas()
                ],
            }
            for tool in self.tools
        ]

    def generate_workflow(self, goal: str, existing_agents: Optional[List[Agent]] = None, **kwargs) -> WorkFlowGraph:
=======
    def _execute_with_retry(self, operation_name: str, operation, retries_left: int = 1, **kwargs):
        """Helper method to execute operations with retry logic.
        
        Args:
            operation_name: Name of the operation for logging
            operation: Callable that performs the operation
            retries_left: Number of retry attempts remaining
            **kwargs: Additional arguments to pass to the operation
            
        Returns:
            Tuple of (operation_result, number_of_retries_used)
            
        Raises:
            ValueError: If operation fails after all retries are exhausted
        """
        cur_retries = 0

        while cur_retries <= retries_left:  # Changed < to <= to include the initial try
            try:
                logger.info(f"{operation_name} (attempt {cur_retries + 1}/{retries_left + 1}) ...")
                result = operation(**kwargs)
                return result, cur_retries
            except Exception as e:
                if cur_retries == retries_left:
                    raise ValueError(f"Failed to {operation_name} after {cur_retries + 1} attempts.\nError: {e}")
                sleep_time = 2 ** cur_retries
                logger.error(f"Failed to {operation_name} in {cur_retries + 1} attempts. Retry after {sleep_time} seconds.\nError: {e}")
                time.sleep(sleep_time)
                cur_retries += 1

    def generate_workflow(self, goal: str, existing_agents: Optional[List[Agent]] = None, retry: int = 1, **kwargs) -> WorkFlowGraph:
        # Validate input
        if not goal or len(goal.strip()) < 10:
            raise ValueError("Goal must be at least 10 characters and descriptive")
>>>>>>> 70a06cd0

        plan_history, plan_suggestion = "", ""

        # Generate the initial workflow plan
        cur_retries = 0
        plan, added_retries = self._execute_with_retry(
            operation_name="Generating a workflow plan",
            operation=self.generate_plan,
            retries_left=retry,
            goal=goal,
            history=plan_history,
            suggestion=plan_suggestion
        )
        cur_retries += added_retries

        # Build workflow from plan
        workflow, added_retries = self._execute_with_retry(
            operation_name="Building workflow from plan",
            operation=self.build_workflow_from_plan,
            retries_left=retry - cur_retries,
            goal=goal,
            plan=plan
        )
        cur_retries += added_retries

        # Validate initial workflow structure
        logger.info("Validating initial workflow structure...")
        workflow._validate_workflow_structure()
        logger.info(f"Successfully generate the following workflow:\n{workflow.get_workflow_description()}")

        # generate / assigns the initial agents
        logger.info("Generating agents for the workflow ...")
        workflow, added_retries = self._execute_with_retry(
            operation_name="Generating agents for the workflow",
            operation=self.generate_agents,
            retries_left=retry - cur_retries,
            goal=goal,
            workflow=workflow,
            existing_agents=existing_agents
        )

        # Validate workflow after agent generation
        logger.info("Validating workflow after agent generation...")
        workflow._validate_workflow_structure()
        # Validate that all nodes have agents
        for node in workflow.nodes:
            if not node.agents:
                raise ValueError(f"Node {node.name} has no agents assigned after agent generation")

        return workflow

    def generate_plan(self, goal: str, history: Optional[str] = None, suggestion: Optional[str] = None) -> TaskPlanningOutput:
        history = "" if history is None else history
        suggestion = "" if suggestion is None else suggestion
        task_planner: TaskPlanner = self.task_planner
        task_planning_action_data = {"goal": goal, "history": history, "suggestion": suggestion}
        task_planning_action_name = task_planner.task_planning_action_name
        message: Message = task_planner.execute(
            action_name=task_planning_action_name,
            action_input_data=task_planning_action_data,
            return_msg_type=MessageType.REQUEST
        )
        return message.content
    
    def generate_agents(
        self, 
        goal: str, 
        workflow: WorkFlowGraph,
        existing_agents: Optional[List[Agent]] = None,
        # history: Optional[str] = None, 
        # suggestion: Optional[str] = None
    ) -> WorkFlowGraph:
        
        agent_generator: AgentGenerator = self.agent_generator
        workflow_desc = workflow.get_workflow_description()
        agent_generation_action_name = agent_generator.agent_generation_action_name
        for subtask in workflow.nodes:
            subtask_fields = ["name", "description", "reason", "inputs", "outputs"]
            subtask_data = {key: value for key, value in subtask.to_dict(ignore=["class_name"]).items() if key in subtask_fields}
            subtask_desc = json.dumps(subtask_data, indent=4)
            agent_generation_action_data = {"goal": goal, "workflow": workflow_desc, "task": subtask_desc}
            logger.info(f"Generating agents for subtask: {subtask_data['name']}")
            agents: AgentGenerationOutput = agent_generator.execute(
                action_name=agent_generation_action_name, 
                action_input_data=agent_generation_action_data,
                return_msg_type=MessageType.RESPONSE
            ).content
            # todo I only handle generated agents
            generated_agents = []
            for agent in agents.generated_agents:
                agent_dict = agent.to_dict(ignore=["class_name"])
                # agent_dict["llm_config"] = self.llm.config.to_dict()
                generated_agents.append(agent_dict)
            subtask.set_agents(agents=generated_agents)
        return workflow
    
    # def review_plan(self, goal: str, )
    def build_workflow_from_plan(self, goal: str, plan: TaskPlanningOutput) -> WorkFlowGraph:
        nodes: List[WorkFlowNode] = plan.sub_tasks
        # infer edges from sub-tasks' inputs and outputs
        edges: List[WorkFlowEdge] = []
        for node in nodes:
            for another_node in nodes:
                if node.name == another_node.name:
                    continue
                node_output_params = [param.name for param in node.outputs]
                another_node_input_params = [param.name for param in another_node.inputs]
                if any([param in another_node_input_params for param in node_output_params]):
                    edges.append(WorkFlowEdge(edge_tuple=(node.name, another_node.name)))
        workflow = WorkFlowGraph(goal=goal, nodes=nodes, edges=edges)
        return workflow
    <|MERGE_RESOLUTION|>--- conflicted
+++ resolved
@@ -15,11 +15,8 @@
 from ..actions.task_planning import TaskPlanningOutput
 from ..actions.agent_generation import AgentGenerationOutput
 from ..workflow.workflow_graph import WorkFlowGraph, WorkFlowNode, WorkFlowEdge
-<<<<<<< HEAD
 from ..tools.tool import Tool
 
-=======
->>>>>>> 70a06cd0
 class WorkFlowGenerator(BaseModule):
     """
     Automated workflow generation system based on high-level goals.
@@ -41,18 +38,13 @@
     agent_generator: Optional[AgentGenerator] = Field(default=None, description="Assigns or generates the appropriate agent(s) to handle each sub-task.")
     workflow_reviewer: Optional[WorkFlowReviewer] = Field(default=None, description="Provides feedback and reflections to improve the generated workflow.")
     num_turns: Optional[PositiveInt] = Field(default=0, description="Specifies the number of refinement iterations for the generated workflow.")
-<<<<<<< HEAD
     tools: Optional[List[Tool]] = Field(default=None, description="A list of tools that can be used in the workflow.")
-
+    
     def init_module(self):
         if self.tools is not None:
             self.get_tool_info()
         else:
             self.tool_info = {}
-
-=======
-    def init_module(self):
->>>>>>> 70a06cd0
         if self.task_planner is None:
             if self.llm is None:
                 raise ValueError("Must provide `llm` when `task_planner` is None")
@@ -69,7 +61,6 @@
         #         raise ValueError(f"Must provide `llm` when `workflow_reviewer` is None")
         #     self.workflow_reviewer = WorkFlowReviewer(llm=self.llm)
 
-<<<<<<< HEAD
     def get_tool_info(self):
         self.tool_info =[
             {
@@ -80,8 +71,6 @@
             for tool in self.tools
         ]
 
-    def generate_workflow(self, goal: str, existing_agents: Optional[List[Agent]] = None, **kwargs) -> WorkFlowGraph:
-=======
     def _execute_with_retry(self, operation_name: str, operation, retries_left: int = 1, **kwargs):
         """Helper method to execute operations with retry logic.
         
@@ -116,7 +105,6 @@
         # Validate input
         if not goal or len(goal.strip()) < 10:
             raise ValueError("Goal must be at least 10 characters and descriptive")
->>>>>>> 70a06cd0
 
         plan_history, plan_suggestion = "", ""
 
