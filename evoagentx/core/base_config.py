from pydantic import BaseModel
from typing import List
from .module import BaseModule

class BaseConfig(BaseModule):

    """
    a base config

    A config should inherent BaseConfig and specify the attributes and their types. 
    Otherwise this will be an empty config.
    """
    def save(self, path: str, **kwargs)-> str:
        super().save_module(path, **kwargs)

    def get_set_params(self, ignore: List[str] = []):
        explicitly_set_fields = {field: getattr(self, field) for field in self.__fields_set__}
        if self.kwargs:
            explicitly_set_fields.update(self.kwargs)
<<<<<<< HEAD
        explicitly_set_fields.pop("class_name", None)
=======
        for field in ignore:
            explicitly_set_fields.pop(field, None)
>>>>>>> e6746788
        return explicitly_set_fields


class Parameter(BaseModel):
    
    name: str
    type: str 
    description: str 


<|MERGE_RESOLUTION|>--- conflicted
+++ resolved
@@ -17,12 +17,8 @@
         explicitly_set_fields = {field: getattr(self, field) for field in self.__fields_set__}
         if self.kwargs:
             explicitly_set_fields.update(self.kwargs)
-<<<<<<< HEAD
-        explicitly_set_fields.pop("class_name", None)
-=======
         for field in ignore:
             explicitly_set_fields.pop(field, None)
->>>>>>> e6746788
         return explicitly_set_fields
 
 
