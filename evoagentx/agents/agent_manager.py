import threading
from enum import Enum
from typing import Union, Optional, Dict, List

from .agent import Agent
# from .agent_generator import AgentGenerator
from .customize_agent import CustomizeAgent
from ..core.module import BaseModule
from ..core.decorators import atomic_method
from ..storages.base import StorageHandler
from ..models.model_configs import LLMConfig
from ..tools.tool import Tool
from .cus_tool_caller import CusToolCaller
class AgentState(str, Enum):
    AVAILABLE = "available"
    RUNNING = "running"


class AgentManager(BaseModule):
    """
    Responsible for creating and managing all Agent objects required for workflow operation.

    Attributes:
        storage_handler (StorageHandler): Used to load and save agents from/to storage.
        agents (List[Agent]): A list to keep track of all managed Agent instances.
        agent_states (Dict[str, AgentState]): A dictionary to track the state of each Agent by name.
    """
    agents: List[Agent] = []
    agent_states: Dict[str, AgentState] = {} # agent_name to AgentState mapping
    storage_handler: Optional[StorageHandler] = None # used to load and save agent from storage.
    # agent_generator: Optional[AgentGenerator] = None # used to generate agents for a specific subtask
    tools: Optional[List[Tool]] = None
    tools_mapping: Optional[Dict[str, Tool]] = None

    def init_module(self):
        self._lock = threading.Lock()
        self._state_conditions = {}
        self.init_tools()
        if self.agents:
            for agent in self.agents:
                self.agent_states[agent.name] = self.agent_states.get(agent.name, AgentState.AVAILABLE)
                if agent.name not in self._state_conditions:
                    self._state_conditions[agent.name] = threading.Condition()
            self.check_agents()
    
    def init_tools(self):
        if self.tools:
            if not self.tools_mapping:
                self.tools_mapping = {}
            tools_schemas = [(tool.get_tool_schemas(), tool) for tool in self.tools]
            tools_schemas = [(j, k) for i, k in tools_schemas for j in i]
            for tool_schema, tool in tools_schemas:
                tool_name = tool_schema["function"]["name"]
                self.tools_mapping[tool_name] = tool
    
    def check_agents(self):
        """Validate agent list integrity and state consistency.
        
        Performs thorough validation of the agent manager's internal state:
        1. Checks for duplicate agent names
        2. Verifies that agent states exist for all agents
        3. Ensures agent list and state dictionary sizes match
        """
        # check that the names of self.agents should be unique
        duplicate_agent_names = self.find_duplicate_agents(self.agents)
        if duplicate_agent_names:
            raise ValueError(f"The agents should be unique. Found duplicate agent names: {duplicate_agent_names}!")
        # check agent states
        if len(self.agents) != len(self.agent_states):
            raise ValueError(f"The lengths of self.agents ({len(self.agents)}) and self.agent_states ({len(self.agent_states)}) are different!")
        missing_agents = self.find_missing_agent_states()
        if missing_agents:
            raise ValueError(f"The following agents' states were not found: {missing_agents}")

    def find_duplicate_agents(self, agents: List[Agent]) -> List[str]:
        # return the names of duplicate agents based on agent.name 
        unique_agent_names = set()
        duplicate_agent_names = set()
        for agent in agents:
            agent_name = agent.name
            if agent_name in unique_agent_names:
                duplicate_agent_names.add(agent_name)
            unique_agent_names.add(agent_name)
        return list(duplicate_agent_names)

    def find_missing_agent_states(self):
        missing_agents = [agent.name for agent in self.agents if agent.name not in self.agent_states]
        return missing_agents

    def list_agents(self) -> List[str]:
        return [agent.name for agent in self.agents]
    
    def has_agent(self, agent_name: str) -> bool:
        """Check if an agent with the given name exists in the manager.
        
        Args:
            agent_name: The name of the agent to check
            
        Returns:
            True if an agent with the given name exists, False otherwise
        """
        all_agent_names = self.list_agents()
        return agent_name in all_agent_names
    
    @property
    def size(self):
        """
        Get the total number of agents managed by this manager.
        """
        return len(self.agents)
    
    def load_agent(self, agent_name: str, **kwargs) -> Agent:
        """Load an agent from local storage through storage_handler.
        
        Retrieves agent data from storage and creates an Agent instance.
        
        Args:
            agent_name: The name of the agent to load
            **kwargs (Any): Additional parameters for agent creation
        
        Returns:
            Agent instance with data loaded from storage
        """
        if not self.storage_handler:
            raise ValueError("must provide ``self.storage_handler`` to use ``load_agent``")
        agent_data = self.storage_handler.load_agent(agent_name=agent_name)
        agent: Agent = self.create_customize_agent(agent_data=agent_data)
        return agent

    def load_all_agents(self, **kwargs):
        """Load all agents from storage and add them to the manager.
        
        Retrieves all available agents from storage and adds them to the
        managed agents collection.
        
        Args:
            **kwargs (Any): Additional parameters passed to storage handler
        """
        pass 
    
    def create_customize_agent(self, agent_data: dict, llm_config: Optional[LLMConfig]=None, **kwargs) -> Agent:
        """
        create a customized agent from the provided `agent_data`. 

        Args:
<<<<<<< HEAD
            agent_data: The data used to create an Agent instance, must contain 'name' and 'description' keys
            llm_config (Optional[LLMConfig]): The LLM configuration to be used for the agent. If not provided, the `agent_data` should contain a `llm_config` key.  
            **kwargs: Additional parameters for agent creation
=======
            agent_data: The data used to create an Agent instance, must contain 'name', 'description' and 'prompt' keys.
            llm_config (Optional[LLMConfig]): The LLM configuration to be used for the agent. 
                It will be used as the default LLM for agents without a `llm_config` key. 
                If not provided, the `agent_data` should contain a `llm_config` key. 
                If provided and `agent_data` contains a `llm_config` key, the `llm_config` in `agent_data` will be used.  
            **kwargs (Any): Additional parameters for agent creation
>>>>>>> 79e894a7
        
        Returns:
            Agent: the instantiated agent instance.
        """
        if llm_config:
            if isinstance(llm_config, dict):
                agent_data["llm_config"] = llm_config
            elif isinstance(llm_config, LLMConfig):
                agent_data["llm_config"] = llm_config.to_dict()
            else:
                raise ValueError(f"llm_config must be a dictionary or an instance of LLMConfig. Got {type(llm_config)}.")
        if agent_data.get("tools", None):
            agent_data["tools"] = [self.tools_mapping[tool_name] for tool_name in agent_data["tools"]]
            print("Generate Tool Caller")
            return CusToolCaller.from_dict(data=agent_data)
        return CustomizeAgent.from_dict(data=agent_data)
    
    def get_agent_name(self, agent: Union[str, dict, Agent]) -> str:
        """Extract agent name from different agent representations.
        
        Handles different ways to specify an agent (string name, dictionary, or
        Agent instance) and extracts the agent name.
        
        Args:
            agent: Agent specified as a string name, dictionary with 'name' key,
                  or Agent instance
                  
        Returns:
            The extracted agent name as a string
        """
        if isinstance(agent, str):
            agent_name = agent
        elif isinstance(agent, dict):
            agent_name = agent["name"]
        elif isinstance(agent, Agent):
            agent_name = agent.name
        else:
            raise ValueError(f"{type(agent)} is not a supported type for ``get_agent_name``. Supported types: [str, dict, Agent].")
        return agent_name
    
    def create_agent(self, agent: Union[str, dict, Agent], llm_config: Optional[LLMConfig]=None, **kwargs) -> Agent:

        if isinstance(agent, str):
            if self.storage_handler is None:
                # if self.storage_handler is None, the agent (str) must exist in self.agents. Otherwise, a dictionary or an Agent instance should be provided.
                if not self.has_agent(agent_name=agent):
                    raise ValueError(f"Agent ``{agent}`` does not exist! You should provide a dictionary or an Agent instance when ``self.storage_handler`` is not provided.")
                return self.get_agent(agent_name=agent)
            else:
                # if self.storage_handler is not None, the agent (str) must exist in the storage and will be loaded from the storage.
                agent_instance = self.load_agent(agent_name=agent)
        elif isinstance(agent, dict):
            if not agent.get("is_human", False) and (llm_config is None and "llm_config" not in agent):
                raise ValueError("When providing an agent as a dictionary, you must either include 'llm_config' in the dictionary or provide it as a parameter.")
            agent_instance = self.create_customize_agent(agent_data=agent, llm_config=llm_config, **kwargs)
        elif isinstance(agent, Agent):
            agent_instance = agent
        else:
            raise ValueError(f"{type(agent)} is not a supported input type of ``create_agent``. Supported types: [str, dict, Agent].")
        return agent_instance
    
    @atomic_method
    def add_agent(self, agent: Union[str, dict, Agent], llm_config: Optional[LLMConfig]=None, **kwargs):
        """
        add a single agent, ignore if the agent already exists (judged by the name of an agent).

        Args:
            agent: The agent to be added, specified as:
                - String: Agent name to load from storage
                - Dictionary: Agent specification to create a CustomizeAgent
                - Agent: Existing Agent instance to add directly
            llm_config (Optional[LLMConfig]): The LLM configuration to be used for the agent. Only used when the `agent` is a dictionary, used to create a CustomizeAgent. 
            **kwargs (Any): Additional parameters for agent creation
        """
        # Check for 'tool' key and convert it to 'tools' if needed
        if isinstance(agent, dict) and "tool" in agent and "tools" not in agent:
            agent["tools"] = agent.pop("tool")
            
        agent_name = self.get_agent_name(agent=agent)
        if self.has_agent(agent_name=agent_name):
            return
        agent_instance = self.create_agent(agent=agent, llm_config=llm_config, **kwargs)
        self.agents.append(agent_instance)
        self.agent_states[agent_instance.name] = AgentState.AVAILABLE
        if agent_instance.name not in self._state_conditions:
            self._state_conditions[agent_instance.name] = threading.Condition()
        self.check_agents()

    def add_agents(self, agents: List[Union[str, dict, Agent]], llm_config: Optional[LLMConfig]=None, **kwargs):
        """
        add several agents by using self.add_agent().
        """
        for agent in agents:
            self.add_agent(agent=agent, llm_config=llm_config, **kwargs)
    
    def add_agents_from_workflow(self, workflow_graph, llm_config: Optional[LLMConfig]=None, **kwargs):
        """
        Initialize agents from the nodes of a given WorkFlowGraph and add these agents to self.agents. 

        Args:
            workflow_graph (WorkFlowGraph): The workflow graph containing nodes with agents information.
            llm_config (Optional[LLMConfig]): The LLM configuration to be used for the agents.
            **kwargs (Any): Additional parameters passed to add_agent
        """
        from ..workflow.workflow_graph import WorkFlowGraph
        if not isinstance(workflow_graph, WorkFlowGraph):
            raise TypeError("workflow_graph must be an instance of WorkFlowGraph")
        for node in workflow_graph.nodes:
            if node.agents:
                for agent in node.agents:
                    self.add_agent(agent=agent, llm_config=llm_config, **kwargs)
    
    def update_agents_from_workflow(self, workflow_graph, llm_config: Optional[LLMConfig]=None, **kwargs):
        """
        Update agents from a given WorkFlowGraph.

        Args:
            workflow_graph (WorkFlowGraph): The workflow graph containing nodes with agents information.
            llm_config (Optional[LLMConfig]): The LLM configuration to be used for the agents.
            **kwargs: Additional parameters passed to update_agent
        """
        from ..workflow.workflow_graph import WorkFlowGraph
        if not isinstance(workflow_graph, WorkFlowGraph):
            raise TypeError("workflow_graph must be an instance of WorkFlowGraph")
        for node in workflow_graph.nodes:
            if node.agents:
                for agent in node.agents:
                    agent_name = self.get_agent_name(agent=agent)
                    if self.has_agent(agent_name=agent_name):
                        # use the llm_config of the existing agent
                        agent_llm_config = self.get_agent(agent_name).llm_config
                        self.update_agent(agent=agent, llm_config=agent_llm_config, **kwargs)
                    else:
                        self.add_agent(agent=agent, llm_config=llm_config, **kwargs)

    def get_agent(self, agent_name: str, **kwargs) -> Agent:
        """Retrieve an agent by its name from managed agents.
        
        Searches the list of managed agents for an agent with the specified name.
        
        Args:
            agent_name: The name of the agent to retrieve
            **kwargs (Any): Additional parameters (unused)
            
        Returns:
            The Agent instance with the specified name
        """
        for agent in self.agents:
            if agent.name == agent_name:
                return agent
        raise ValueError(f"Agent ``{agent_name}`` does not exists!")
    
    def update_agent(self, agent: Union[dict, Agent], llm_config: Optional[LLMConfig]=None, **kwargs):
        """
        Update an agent in the manager.

        Args:
            agent: The agent to be updated, specified as:
                - Dictionary: Agent specification to update a CustomizeAgent
                - Agent: Existing Agent instance to update
            llm_config (Optional[LLMConfig]): The LLM configuration to be used for the agent.
        """
        agent_name = self.get_agent_name(agent=agent)
        self.remove_agent(agent_name=agent_name)
        self.add_agent(agent=agent, llm_config=llm_config, **kwargs)
    
    @atomic_method
    def remove_agent(self, agent_name: str, remove_from_storage: bool=False, **kwargs):
        """
        Remove an agent from the manager and optionally from storage.
        
        Args:
            agent_name: The name of the agent to remove
            remove_from_storage: If True, also remove the agent from storage
            **kwargs (Any): Additional parameters passed to storage_handler.remove_agent
        """
        self.agents = [agent for agent in self.agents if agent.name != agent_name]
        self.agent_states.pop(agent_name, None)
        self._state_conditions.pop(agent_name, None) 
        if remove_from_storage:
            self.storage_handler.remove_agent(agent_name=agent_name, **kwargs)
        self.check_agents()

    def get_agent_state(self, agent_name: str) -> AgentState:
        """
        Get the state of a specific agent by its name.

        Args:
            agent_name: The name of the agent.

        Returns:
            AgentState: The current state of the agent.
        """
        return self.agent_states[agent_name]
    
    @atomic_method
    def set_agent_state(self, agent_name: str, new_state: AgentState) -> bool:
        """
        Changes an agent's state and notifies any threads waiting on that agent's state.
        Thread-safe operation for coordinating multi-threaded agent execution.
        
        Args:
            agent_name: The name of the agent
            new_state: The new state to set
        
        Returns:
            True if the state was updated successfully, False otherwise
        """
        
        # if agent_name in self.agent_states and isinstance(new_state, AgentState):
        #     # self.agent_states[agent_name] = new_state
        #     with self._state_conditions[agent_name]:
        #         self.agent_states[agent_name] = new_state
        #         self._state_conditions[agent_name].notify_all()
        #     self.check_agents()
        #     return True
        # else:
        #     return False
        if agent_name in self.agent_states and isinstance(new_state, AgentState):
            if agent_name not in self._state_conditions:
                self._state_conditions[agent_name] = threading.Condition()
            with self._state_conditions[agent_name]:
                self.agent_states[agent_name] = new_state
                self._state_conditions[agent_name].notify_all()
            return True
        return False

    def get_all_agent_states(self) -> Dict[str, AgentState]:
        """Get the states of all managed agents.

        Returns:
            Dict[str, AgentState]: A dictionary mapping agent names to their states.
        """
        return self.agent_states
    
    @atomic_method
    def save_all_agents(self, **kwargs):
        """Save all managed agents to persistent storage.
                
        Args:
            **kwargs (Any): Additional parameters passed to the storage handler
        """
        pass 
    
    @atomic_method
    def clear_agents(self):
        """
        Remove all agents from the manager.
        """
        self.agents = [] 
        self.agent_states = {}
        self._state_conditions = {}
        self.check_agents()

    def wait_for_agent_available(self, agent_name: str, timeout: Optional[float] = None) -> bool:
        """Wait for an agent to be available.
        
        Args:
            agent_name: The name of the agent to wait for
            timeout: Maximum time to wait in seconds, or None to wait indefinitely
            
        Returns:
            True if the agent became available, False if timed out
        """
        if agent_name not in self._state_conditions:
            self._state_conditions[agent_name] = threading.Condition()
        condition = self._state_conditions[agent_name]

        with condition:
            return condition.wait_for(
                lambda: self.agent_states.get(agent_name) == AgentState.AVAILABLE,
                timeout=timeout
            )
<|MERGE_RESOLUTION|>--- conflicted
+++ resolved
@@ -143,18 +143,12 @@
         create a customized agent from the provided `agent_data`. 
 
         Args:
-<<<<<<< HEAD
-            agent_data: The data used to create an Agent instance, must contain 'name' and 'description' keys
-            llm_config (Optional[LLMConfig]): The LLM configuration to be used for the agent. If not provided, the `agent_data` should contain a `llm_config` key.  
-            **kwargs: Additional parameters for agent creation
-=======
             agent_data: The data used to create an Agent instance, must contain 'name', 'description' and 'prompt' keys.
             llm_config (Optional[LLMConfig]): The LLM configuration to be used for the agent. 
                 It will be used as the default LLM for agents without a `llm_config` key. 
                 If not provided, the `agent_data` should contain a `llm_config` key. 
                 If provided and `agent_data` contains a `llm_config` key, the `llm_config` in `agent_data` will be used.  
             **kwargs (Any): Additional parameters for agent creation
->>>>>>> 79e894a7
         
         Returns:
             Agent: the instantiated agent instance.
