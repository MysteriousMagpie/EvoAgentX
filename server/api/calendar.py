from fastapi import APIRouter, HTTPException
import subprocess
from datetime import datetime

<<<<<<< HEAD
from server.models.schemas import Event, EventCreate, CalendarEvent
=======
from server.models.schemas import CalendarEvent, Event, EventCreate
from server.core.macos_calendar import create_calendar_event
>>>>>>> 6552ef26
from .calendar_store import calendar_store

calendar_router = APIRouter(prefix="/calendar")


def create_calendar_event(title: str, start: str, end: str, calendar_name: str = "Home") -> None:
    """Create a macOS Calendar event via AppleScript."""
    start_dt = datetime.fromisoformat(start)
    end_dt = datetime.fromisoformat(end)
    start_str = start_dt.strftime("%A, %B %d, %Y at %I:%M %p")
    end_str = end_dt.strftime("%A, %B %d, %Y at %I:%M %p")
    script = (
        f'tell application "Calendar"\n'
        f'  tell calendar "{calendar_name}"\n'
        f'    make new event with properties {{summary:"{title}", start date:date "{start_str}", end date:date "{end_str}"}}\n'
        f'  end tell\n'
        f'end tell'
    )
    subprocess.run(["osascript", "-e", script], check=True)

@calendar_router.get("/today", response_model=list[Event])
def get_today():
    return calendar_store.list_today()

@calendar_router.post("/event", response_model=Event)
def create_event(event: EventCreate):
    return calendar_store.add(event)

@calendar_router.put("/event/{event_id}", response_model=Event)
def update_event(event_id: int, event: EventCreate):
    try:
        return calendar_store.update(event_id, event)
    except KeyError:
        raise HTTPException(status_code=404, detail="Event not found")

@calendar_router.delete("/event/{event_id}")
def delete_event(event_id: int):
    try:
        calendar_store.delete(event_id)
        return {"ok": True}
    except KeyError:
        raise HTTPException(status_code=404, detail="Event not found")


@calendar_router.post("/add-events")
def add_events(events: list[CalendarEvent]):
    """Add multiple events to the macOS Calendar."""
<<<<<<< HEAD
=======

>>>>>>> 6552ef26
    for e in events:
        create_calendar_event(e.title, e.start, e.end, e.calendar_name)
    return {"added": len(events)}<|MERGE_RESOLUTION|>--- conflicted
+++ resolved
@@ -2,12 +2,9 @@
 import subprocess
 from datetime import datetime
 
-<<<<<<< HEAD
-from server.models.schemas import Event, EventCreate, CalendarEvent
-=======
+
 from server.models.schemas import CalendarEvent, Event, EventCreate
 from server.core.macos_calendar import create_calendar_event
->>>>>>> 6552ef26
 from .calendar_store import calendar_store
 
 calendar_router = APIRouter(prefix="/calendar")
@@ -55,10 +52,7 @@
 @calendar_router.post("/add-events")
 def add_events(events: list[CalendarEvent]):
     """Add multiple events to the macOS Calendar."""
-<<<<<<< HEAD
-=======
 
->>>>>>> 6552ef26
     for e in events:
         create_calendar_event(e.title, e.start, e.end, e.calendar_name)
     return {"added": len(events)}