--- conflicted
+++ resolved
@@ -24,8 +24,4 @@
     </BrowserRouter>
 
   );
-<<<<<<< HEAD
 }
-=======
-}
->>>>>>> 04a7d432
