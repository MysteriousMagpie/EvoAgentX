--- conflicted
+++ resolved
@@ -1,4 +1,3 @@
-<<<<<<< HEAD
 import { BrowserRouter, Routes, Route, NavLink } from 'react-router-dom';
 import Dashboard from './pages/Dashboard';
 
@@ -21,66 +20,8 @@
         </div>
       </div>
     </BrowserRouter>
-  );
-}
-=======
-import { useState } from 'react';
-import OutputPanel from './components/OutputPanel';
-import Loader from './components/Loader';
 
-function App() {
-  const [goal, setGoal] = useState('');
-  const [output, setOutput] = useState('');
-  const [loading, setLoading] = useState(false);
-  const [error, setError] = useState('');
-
-  const run = async () => {
-    setLoading(true);
-    setError('');
-    try {
-      const res = await fetch('http://localhost:8000/run', {
-        method: 'POST',
-        headers: { 'Content-Type': 'application/json' },
-        body: JSON.stringify({ goal })
-      });
-      if (!res.ok) throw new Error(`Status ${res.status}`);
-      const data = await res.json();
-      setOutput(data.output);
-    } catch (err: any) {
-      setError(err.message);
-    } finally {
-      setLoading(false);
-    }
-  };
-
-  return (
-    <div style={{ padding: '1rem' }}>
-      <h1>EvoAgentX</h1>
-      <textarea
-        value={goal}
-        onChange={(e) => setGoal(e.target.value)}
-        placeholder="Enter goal"
-        rows={4}
-        cols={60}
-      />
-      <br />
-      <button
-        onClick={run}
-        disabled={goal.trim().length < 10 || loading}
-        className={`px-4 py-2 rounded-md border ${
-          goal.trim().length < 10 ? 'bg-gray-300 cursor-not-allowed' : 'bg-blue-500 text-white'
-        }`}
-      >
-        {loading ? 'Running…' : 'Run'}
-      </button>
-
-      <OutputPanel output={output} />
-      {loading && <Loader />}
-      {error && <p className="text-red-600 mt-2">{error}</p>}
-      <pre>{output}</pre>
-    </div>
   );
 }
 
-export default App;
->>>>>>> 9a209f02
+export default App;