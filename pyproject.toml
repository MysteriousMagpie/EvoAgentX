[build-system]
requires = ["setuptools>=64", "wheel"]
build-backend = "setuptools.build_meta"

[project]
name = "evoagentx"
version = "0.1.0"
description = "A framework for evolving agentic workflows with LLMs."
readme = "README.md"
requires-python = ">=3.10"
license = {text = "MIT"}
authors = [{name = "EvoAgentX Team", email = "evoagentx.ai@gmail.com"}]
classifiers = [
    "Programming Language :: Python :: 3",
    "License :: OSI Approved :: MIT License",
    "Operating System :: OS Independent"
]

dependencies = [
    "sympy",
    "stopit",
    "scipy",
    "setuptools",
    "tree_sitter",
    "tree_sitter_python",
    "antlr4-python3-runtime==4.11",
    "tenacity",
    "networkx>=3.3",
    "nltk>=3.9.1",
    "numpy>=1.26.4",
    "openai>=1.55.3",
    "litellm>=1.55.6",
    "pydantic>=2.9.0,<=2.10.6",
    "pydantic-settings==2.8.1",
    "pydantic_core>=2.23.2,<=2.27.2",
    "loguru>=0.7.3",
    "pandas>=2.2.3",
    "matplotlib>=3.10.0",
    "transformers>=4.47.1",
    "datasets>=3.4.0",
    "faiss-cpu==1.8.0.post1",
    "docker>=6.1.2",
    "fastapi>=0.115.11",
    "motor>=3.7.0",
    "uvicorn>=0.34.0",
    "sqlalchemy>=2.0.38",
    "python-jose>=3.3.0",
    "passlib>=1.7.4",
    "python-multipart>=0.0.6",
    "bcrypt>=4.0.1",
    "celery>=5.3.4",
    "redis>=5.0.0",
    "httpx>=0.24.1",
    "asgi-lifespan>=1.0.1",
    "python-dotenv>=1.0.0",
    "jwt>=1.3.1"
]

[project.optional-dependencies]
dev = [
    "pytest>=8.0",
    "pytest-cov>=5.0",
    "pytest-mock",
    "pytest-asyncio",
    "pytest-subtests",
    "pytest-json-report",
    "ruff"
]

[project.urls]
Homepage = "https://github.com/EvoAgentX/EvoAgentX"
Documentation = "https://EvoAgentX.github.io/EvoAgentX/"
Repository = "https://github.com/EvoAgentX/EvoAgentX"

[tool.setuptools.packages.find]
where = ["."]
[tool.pytest.ini_options]
<<<<<<< HEAD
addopts = "-q --cov --cov-config=.coveragerc --cov-report=term-missing --cov-branch"
=======
addopts = [
  "-q",
  "--cov=evoagentx/utils",
  "--cov=evoagentx/optimizers",
  "--cov-report=term-missing",
  "--cov-branch",
  "--cov-fail-under=80"
]
>>>>>>> a5bf0d82
testpaths = ["tests"]
<|MERGE_RESOLUTION|>--- conflicted
+++ resolved
@@ -75,9 +75,6 @@
 [tool.setuptools.packages.find]
 where = ["."]
 [tool.pytest.ini_options]
-<<<<<<< HEAD
-addopts = "-q --cov --cov-config=.coveragerc --cov-report=term-missing --cov-branch"
-=======
 addopts = [
   "-q",
   "--cov=evoagentx/utils",
@@ -86,5 +83,4 @@
   "--cov-branch",
   "--cov-fail-under=80"
 ]
->>>>>>> a5bf0d82
 testpaths = ["tests"]
